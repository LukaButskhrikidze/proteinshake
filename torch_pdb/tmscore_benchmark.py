--- conflicted
+++ resolved
@@ -79,13 +79,6 @@
                 download_url(f"https://zhanggroup.org/TM-align/benchmark/{pdbid}", f'{self.root}/raw/files', log=False)
         self.download_complete()
 
-<<<<<<< HEAD
-    def compute_distances(self):
-        if os.path.exists(f'{self.root}/tm-bench.pt'):
-            return torch.load(f'{self.root}/tm-bench.pt')
-        if self.n_jobs == 1:
-            print('Computing the TM scores with use_precompute = False is very slow. Consider increasing n_jobs.')
-=======
     def compute_distances(self, n_jobs=1):
         """ Launch TMalign on all pairs of proteins in dataset.
         Saves TMalign output to `self.raw_dir/tm-bench.pt`
@@ -97,9 +90,10 @@
         dict
             RMSD between all pairs of proteins as a dictionary.
         """
-        if os.path.exists(f'{self.root}/raw/tm-bench.pt'):
-            return torch.load(f'{self.root}/raw/tm-bench.pt')
->>>>>>> 204188dc
+        if os.path.exists(f'{self.root}/tm-bench.pt'):
+            return torch.load(f'{self.root}/tm-bench.pt')
+        if self.n_jobs == 1:
+            print('Computing the TM scores with use_precompute = False is very slow. Consider increasing n_jobs.')
 
         pdbs = self.get_raw_files()
         pairs = list(itertools.combinations(range(len(pdbs)), 2))
