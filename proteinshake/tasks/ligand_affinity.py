--- conflicted
+++ resolved
@@ -10,15 +10,9 @@
 
     .. admonition:: Task Card
 
-<<<<<<< HEAD
-        * **Input:** protein and small molecule (as SMILES string) 
-        * **Output:** dissociation constant (Kd) 
-        * **Evaluation:** Spearman correlation (Jiménez, José, et al. "K deep: protein–ligand absolute binding affinity prediction via 3d-convolutional neural networks." Journal of chemical information and modeling 58.2 (2018): 287-296.)
-=======
         * **Input:** One protein and one ligand SMILES string
         * **Output:** predicted dissociation constant (scalar)
         * **Evaluation:** R2 score (*Stepniewska-Dziubinska, Marta M., Piotr Zielenkiewicz, and Pawel Siedlecki. "Development and evaluation of a deep learning model for protein–ligand binding affinity prediction." Bioinformatics 34.21 (2018): 3666-3674.*) 
->>>>>>> 1a26065d
 
     """
     
