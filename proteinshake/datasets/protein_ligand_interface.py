--- conflicted
+++ resolved
@@ -35,13 +35,8 @@
 
         super().__init__(**kwargs)
 
-<<<<<<< HEAD
-    def get_raw_files(self):
+    def get_raw_files(self, compressed=False):
         return glob.glob(f'{self.root}/raw/files/*/*_protein.pdb')[:self.limit]
-=======
-    def get_raw_files(self, compressed=False):
-        return glob.glob(f'{self.root}/raw/files/*/*_protein.pdb')[:self.download_limit()]
->>>>>>> 17623be6
 
     def get_id_from_filename(self, filename):
         return filename[:4]
