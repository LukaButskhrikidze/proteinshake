--- conflicted
+++ resolved
@@ -129,13 +129,8 @@
         int
             The limit to be applied to the number of downloaded/parsed files.
         """
-<<<<<<< HEAD
-        return 10
-
-=======
         return None
-        
->>>>>>> 17623be6
+
     def check_arguments_same_as_hosted(self):
         """ Safety check to ensure the provided dataset arguments are the same as were used to precompute the datasets. Only relevant with `use_precomputed=True`.
         """
@@ -604,29 +599,17 @@
         if isinstance(self.similarity_threshold_sequence, float):
             thresholds = [self.similarity_threshold_sequence]
         else:
-<<<<<<< HEAD
-            thresholds = self.distance_threshold_sequence
-
-        for d in thresholds:
-            sequences = [p['protein']['sequence'] for p in proteins]
-            clusters = cdhit_wrapper(sequences, sim_thresh=1-d, n_jobs=self.n_jobs)
-=======
             thresholds = self.similarity_threshold_sequence
 
         for threshold in thresholds:
             sequences = [p['protein']['sequence'] for p in proteins]
             clusters = cdhit_wrapper(sequences, sim_thresh=threshold)
->>>>>>> 17623be6
             if clusters == -1:
                 print("Sequence clustering failed.")
                 return
             for p, c in zip(proteins, clusters):
-<<<<<<< HEAD
-                p['protein'][f'sequence_cluster_{d}'] = c
-=======
                 p['protein'][f'sequence_cluster_{threshold}'] = c
             pass
->>>>>>> 17623be6
 
     def compute_clusters_structure(self, proteins, n_jobs=1):
         """ Launch TMalign on all pairs of proteins in dataset.
@@ -684,14 +667,6 @@
                 # directions and convert to a distance
                 DM.append( 1 - max(dist[pdbids[i]][pdbids[j]][0],
                                    dist[pdbids[j]][pdbids[i]][0]
-<<<<<<< HEAD
-                                  )
-        DM += DM.T
-        if isinstance(self.distance_threshold_structure, float):
-            thresholds = [self.distance_threshold_structure]
-        else:
-            thresholds = self.distance_threshold_structure
-=======
                                   ))
                 # DM[i][j] = 1 - max(dist[pdbids[i]][pdbids[j]][0],
                                    # dist[pdbids[j]][pdbids[i]][0]
@@ -704,7 +679,6 @@
             thresholds = [self.similarity_threshold_structure]
         else:
             thresholds = self.similarity_threshold_structure
->>>>>>> 17623be6
 
         for d in thresholds:
             clusterer = AgglomerativeClustering(n_clusters=None,
