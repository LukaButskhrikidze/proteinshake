--- conflicted
+++ resolved
@@ -24,11 +24,7 @@
 
 # maps the date-format release to Zenodo identifier
 RELEASES = {
-<<<<<<< HEAD
     'latest': '1107272',
-=======
-    'latest': '1208568',
->>>>>>> 8a351d62
 }
 
 class Dataset():
