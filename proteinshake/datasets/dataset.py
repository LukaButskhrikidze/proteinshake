--- conflicted
+++ resolved
@@ -312,11 +312,7 @@
             filtered_lines.append(line)
         df = PandasPdb().read_pdb_from_list(filtered_lines).df['ATOM']
         df['residue_name'] = df['residue_name'].map(lambda x: three2one[x] if x in three2one else None)
-<<<<<<< HEAD
-        df['atom_name'] = df['atom_name'].map(lambda x: x[0]) # each atom is a multi-letter code where the first letter indicates the atom type
-=======
         #df['atom_name'] = df['atom_name'].map(lambda x: x[0]) # each atom is a multi-letter code where the first letter indicates the atom type
->>>>>>> 2ad1b48a
         df = df.sort_values('atom_number')
         df = df.rename(columns={
             'atom_name': 'atom_type',
