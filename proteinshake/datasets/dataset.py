--- conflicted
+++ resolved
@@ -419,7 +419,6 @@
             The dataset in voxel representation.
         """
         from proteinshake.representations import VoxelDataset
-<<<<<<< HEAD
         proteins, size = self.proteins(resolution=resolution)
         return VoxelDataset((transform(p) for p in proteins),
                             size,
@@ -427,17 +426,3 @@
                             resolution,
                             *args,
                             **kwargs)
-=======
-        return VoxelDataset(*self.proteins(resolution), self.root, resolution, *args, **kwargs)
-
-    def to_surface(self, resolution='residue', *args, **kwargs):
-        """ Converts the raw dataset to a voxel dataset. See `VoxelDataset` for arguments.
-
-        Returns
-        -------
-        SurfaceDataset
-            The dataset in surface representation.
-        """
-        from proteinshake.representations import SurfaceDataset
-        return SurfaceDataset(*self.proteins(resolution), self.root, resolution, *args, **kwargs)
->>>>>>> b8f84933
