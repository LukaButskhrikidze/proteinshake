--- conflicted
+++ resolved
@@ -153,15 +153,9 @@
         save(interfaces, f'{self.root}/{self.name}.interfaces.json')
 
     def download(self):
-<<<<<<< HEAD
-        # download_url(f'https://pdbbind.oss-cn-hangzhou.aliyuncs.com/download/PDBbind_v{self.version}_PP.tar.gz', f'{self.root}/raw')
-        # extract_tar(f'{self.root}/raw/PDBbind_v{self.version}_PP.tar.gz', f'{self.root}/raw/files', extract_members=True)
-        # os.makedirs(f'{self.root}/raw/files/chains', exist_ok=True)
-=======
         download_url(f'https://pdbbind.oss-cn-hangzhou.aliyuncs.com/download/PDBbind_v{self.version}_PP.tar.gz', f'{self.root}/raw')
         extract_tar(f'{self.root}/raw/PDBbind_v{self.version}_PP.tar.gz', f'{self.root}/raw/files', extract_members=True)
         os.makedirs(f'{self.root}/raw/files/chains', exist_ok=True)
->>>>>>> ee890dba
         print("Chain splitting")
         self.chain_split(f'{self.root}/raw/files/chains')
 
