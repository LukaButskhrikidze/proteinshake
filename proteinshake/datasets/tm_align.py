--- conflicted
+++ resolved
@@ -49,15 +49,7 @@
         If `True` uses TM scores from saved TMalign output. Otherwise, recomputes.
     """
 
-<<<<<<< HEAD
-    def get_raw_files(self):
-=======
-    def __init__(self, **kwargs):
-        super().__init__(**kwargs)
-        self.tm_score, self.rmsd = self.compute_distances()
-
     def get_raw_files(self, compressed=False):
->>>>>>> 17623be6
         return glob.glob(f'{self.root}/raw/files/*.pdb')
 
     def get_id_from_filename(self, filename):
